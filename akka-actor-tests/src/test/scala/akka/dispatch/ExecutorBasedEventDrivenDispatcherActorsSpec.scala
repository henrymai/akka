--- conflicted
+++ resolved
@@ -34,13 +34,8 @@
   @Test def slowActorShouldntBlockFastActor {
     val sFinished = new CountDownLatch(50)
     val fFinished = new CountDownLatch(10)
-<<<<<<< HEAD
     val s = actorOf(new SlowActor(sFinished), "SlowActor").start
     val f = actorOf(new FastActor(fFinished), "FastActor").start
-=======
-    val s = actorOf(new SlowActor(sFinished)).start()
-    val f = actorOf(new FastActor(fFinished)).start()
->>>>>>> 9706d17a
 
     // send a lot of stuff to s
     for (i <- 1 to 50) {
