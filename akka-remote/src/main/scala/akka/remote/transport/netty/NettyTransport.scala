--- conflicted
+++ resolved
@@ -375,24 +375,12 @@
               case unknown ⇒ throw new NettyTransportException(s"Unknown remote address type ${unknown.getClass}")
             }
           }
-<<<<<<< HEAD
-        else f
-      } catch {
-        case e @ (_: UnknownHostException | _: SecurityException | _: IllegalArgumentException) ⇒
-          Future.failed(InvalidAssociationException("Invalid association ", e))
-        case NonFatal(e) ⇒
-          Future.failed(e)
-      }) onFailure {
-        case t: ConnectException ⇒ statusPromise failure new NettyTransportException(t.getMessage, t.getCause)
-        case t                   ⇒ statusPromise failure t
-=======
         else
           readyChannel.getPipeline.get[ClientHandler](classOf[ClientHandler]).statusFuture
       } yield handle) recover {
         case c: CancellationException ⇒ throw new NettyTransportException("Connection was cancelled") with NoStackTrace
         case u @ (_: UnknownHostException | _: SecurityException) ⇒ throw new InvalidAssociationException(u.getMessage, u.getCause)
         case NonFatal(t) ⇒ throw new NettyTransportException(t.getMessage, t.getCause) with NoStackTrace
->>>>>>> 5164e2e0
       }
     }
   }
