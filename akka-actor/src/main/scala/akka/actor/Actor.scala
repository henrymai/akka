/**
 * Copyright (C) 2009-2011 Scalable Solutions AB <http://scalablesolutions.se>
 */

package akka.actor

import DeploymentConfig._
import akka.dispatch._
import akka.config._
import Config._
import akka.util.{ ListenerManagement, ReflectiveAccess, Duration, Helpers }
import ReflectiveAccess._
import Helpers.{ narrow, narrowSilently }
import akka.remoteinterface.RemoteSupport
import akka.japi.{ Creator, Procedure }
import akka.AkkaException
import akka.serialization.{ Format, Serializer }
import akka.cluster.ClusterNode
import akka.event.EventHandler
import scala.collection.immutable.Stack

import scala.reflect.BeanProperty

import com.eaio.uuid.UUID

import java.lang.reflect.InvocationTargetException

/**
 * Life-cycle messages for the Actors
 */
sealed trait LifeCycleMessage extends Serializable

/**
 * Marker trait to show which Messages are automatically handled by Akka
 */
sealed trait AutoReceivedMessage { self: LifeCycleMessage ⇒ }

case class HotSwap(code: ActorRef ⇒ Actor.Receive, discardOld: Boolean = true) extends AutoReceivedMessage with LifeCycleMessage {

  /**
   * Java API
   */
  def this(code: akka.japi.Function[ActorRef, Procedure[Any]], discardOld: Boolean) = {
    this((self: ActorRef) ⇒ {
      val behavior = code(self)
      val result: Actor.Receive = { case msg ⇒ behavior(msg) }
      result
    }, discardOld)
  }

  /**
   *  Java API with default non-stacking behavior
   */
  def this(code: akka.japi.Function[ActorRef, Procedure[Any]]) = this(code, true)
}

case object RevertHotSwap extends AutoReceivedMessage with LifeCycleMessage

case class Restart(reason: Throwable) extends AutoReceivedMessage with LifeCycleMessage

case class Exit(dead: ActorRef, killer: Throwable) extends AutoReceivedMessage with LifeCycleMessage

case class Link(child: ActorRef) extends AutoReceivedMessage with LifeCycleMessage

case class Unlink(child: ActorRef) extends AutoReceivedMessage with LifeCycleMessage

case class UnlinkAndStop(child: ActorRef) extends AutoReceivedMessage with LifeCycleMessage

case object PoisonPill extends AutoReceivedMessage with LifeCycleMessage

case object Kill extends AutoReceivedMessage with LifeCycleMessage

case object ReceiveTimeout extends LifeCycleMessage

case class MaximumNumberOfRestartsWithinTimeRangeReached(
  @BeanProperty victim: ActorRef,
  @BeanProperty maxNrOfRetries: Option[Int],
  @BeanProperty withinTimeRange: Option[Int],
  @BeanProperty lastExceptionCausingRestart: Throwable) extends LifeCycleMessage

// Exceptions for Actors
class ActorStartException private[akka] (message: String, cause: Throwable = null) extends AkkaException(message, cause)
class IllegalActorStateException private[akka] (message: String, cause: Throwable = null) extends AkkaException(message, cause)
class ActorKilledException private[akka] (message: String, cause: Throwable = null) extends AkkaException(message, cause)
class ActorInitializationException private[akka] (message: String, cause: Throwable = null) extends AkkaException(message, cause)
class ActorTimeoutException private[akka] (message: String, cause: Throwable = null) extends AkkaException(message, cause)
class InvalidMessageException private[akka] (message: String, cause: Throwable = null) extends AkkaException(message, cause)

/**
 * This message is thrown by default when an Actors behavior doesn't match a message
 */
case class UnhandledMessageException(msg: Any, ref: ActorRef) extends Exception {
  override def getMessage = "Actor %s does not handle [%s]".format(ref, msg)
  override def fillInStackTrace() = this //Don't waste cycles generating stack trace
}

/**
 * Classes for passing status back to the sender.
 */
object Status {
  sealed trait Status extends Serializable
  case object Success extends Status
  case class Failure(cause: Throwable) extends Status
}

/**
 * Actor factory module with factory methods for creating various kinds of Actors.
 *
 * @author <a href="http://jonasboner.com">Jonas Bon&#233;r</a>
 */
object Actor extends ListenerManagement {

  private[akka] val TIMEOUT = Duration(config.getInt("akka.actor.timeout", 5), TIME_UNIT).toMillis
  private[akka] val SERIALIZE_MESSAGES = config.getBool("akka.actor.serialize-messages", false)

  /**
   * A Receive is a convenience type that defines actor message behavior currently modeled as
   * a PartialFunction[Any, Unit].
   */
  type Receive = PartialFunction[Any, Unit]

  /**
   * Add shutdown cleanups
   */
  private[akka] lazy val shutdownHook = {
    val hook = new Runnable {
      override def run() {
        // Clear Thread.subclassAudits
        val tf = classOf[java.lang.Thread].getDeclaredField("subclassAudits")
        tf.setAccessible(true)
        val subclassAudits = tf.get(null).asInstanceOf[java.util.Map[_, _]]
        subclassAudits synchronized { subclassAudits.clear() }
      }
    }
    Runtime.getRuntime.addShutdownHook(new Thread(hook, "akka-shutdown-hook"))
    hook
  }

  private[actor] val actorRefInCreation = new ThreadLocal[Stack[ActorRef]] {
    override def initialValue = Stack[ActorRef]()
  }

  /**
   * Handle to the ActorRegistry.
   */
  val registry = new ActorRegistry

  /**
   * Handle to the ClusterNode. API for the cluster client.
   */
  lazy val cluster: ClusterNode = {
    val node = ClusterModule.node
    node.start()
    node
  }

  /**
   * Handle to the RemoteSupport. API for the remote client/server.
   * Only for internal use.
   */
  private[akka] lazy val remote: RemoteSupport = cluster.remoteService

  /**
   * Creates an ActorRef out of the Actor with type T.
   * <pre>
   *   import Actor._
   *   val actor = actorOf[MyActor]
   *   actor.start()
   *   actor ! message
   *   actor.stop()
   * </pre>
   * You can create and start the actor in one statement like this:
   * <pre>
   *   val actor = actorOf[MyActor].start()
   * </pre>
   */
  def actorOf[T <: Actor: Manifest](address: String): ActorRef =
    actorOf(manifest[T].erasure.asInstanceOf[Class[_ <: Actor]], address)

  /**
   * Creates an ActorRef out of the Actor with type T.
   * Uses generated address.
   * <pre>
   *   import Actor._
   *   val actor = actorOf[MyActor]
   *   actor.start
   *   actor ! message
   *   actor.stop
   * </pre>
   * You can create and start the actor in one statement like this:
   * <pre>
   *   val actor = actorOf[MyActor].start
   * </pre>
   */
  def actorOf[T <: Actor: Manifest]: ActorRef =
    actorOf(manifest[T].erasure.asInstanceOf[Class[_ <: Actor]], new UUID().toString)

  /**
   * Creates an ActorRef out of the Actor of the specified Class.
   * Uses generated address.
   * <pre>
   *   import Actor._
   *   val actor = actorOf(classOf[MyActor])
   *   actor.start()
   *   actor ! message
   *   actor.stop()
   * </pre>
   * You can create and start the actor in one statement like this:
   * <pre>
   *   val actor = actorOf(classOf[MyActor]).start()
   * </pre>
   */
  def actorOf[T <: Actor](clazz: Class[T]): ActorRef =
    actorOf(clazz, new UUID().toString)

  /**
   * Creates an ActorRef out of the Actor of the specified Class.
   * <pre>
   *   import Actor._
   *   val actor = actorOf(classOf[MyActor])
   *   actor.start
   *   actor ! message
   *   actor.stop
   * </pre>
   * You can create and start the actor in one statement like this:
   * <pre>
   *   val actor = actorOf(classOf[MyActor]).start
   * </pre>
   */
  def actorOf[T <: Actor](clazz: Class[T], address: String): ActorRef = {
    createActor(address, () ⇒ newLocalActorRef(clazz, address))
  }

  /**
   * Creates an ActorRef out of the Actor. Allows you to pass in a factory function
   * that creates the Actor. Please note that this function can be invoked multiple
   * times if for example the Actor is supervised and needs to be restarted.
   * Uses generated address.
   * <p/>
   * <pre>
   *   import Actor._
   *   val actor = actorOf(new MyActor)
   *   actor.start()
   *   actor ! message
   *   actor.stop()
   * </pre>
   * You can create and start the actor in one statement like this:
   * <pre>
   *   val actor = actorOf(new MyActor).start()
   * </pre>
   */
  def actorOf[T <: Actor](factory: ⇒ T): ActorRef = actorOf(factory, new UUID().toString)

  /**
   * Creates an ActorRef out of the Actor. Allows you to pass in a factory function
   * that creates the Actor. Please note that this function can be invoked multiple
   * times if for example the Actor is supervised and needs to be restarted.
   * <p/>
   * This function should <b>NOT</b> be used for remote actors.o
   * <pre>
   *   import Actor._
   *   val actor = actorOf(new MyActor)
   *   actor.start
   *   actor ! message
   *   actor.stop
   * </pre>
   * You can create and start the actor in one statement like this:
   * <pre>
   *   val actor = actorOf(new MyActor).start
   * </pre>
   */
  def actorOf[T <: Actor](creator: ⇒ T, address: String): ActorRef = {
    createActor(address, () ⇒ new LocalActorRef(() ⇒ creator, address, Transient))
  }

  /**
   * Creates an ActorRef out of the Actor. Allows you to pass in a factory (Creator<Actor>)
   * that creates the Actor. Please note that this function can be invoked multiple
   * times if for example the Actor is supervised and needs to be restarted.
   * Uses generated address.
   * <p/>
   * JAVA API
   */
  def actorOf[T <: Actor](creator: Creator[T]): ActorRef =
    actorOf(creator, new UUID().toString)

  /**
   * Creates an ActorRef out of the Actor. Allows you to pass in a factory (Creator<Actor>)
   * that creates the Actor. Please note that this function can be invoked multiple
   * times if for example the Actor is supervised and needs to be restarted.
   * <p/>
   * This function should <b>NOT</b> be used for remote actors.
   * JAVA API
   */
  def actorOf[T <: Actor](creator: Creator[T], address: String): ActorRef = {
    createActor(address, () ⇒ new LocalActorRef(() ⇒ creator.create, address, Transient))
  }

  /**
   * Use to spawn out a block of code in an event-driven actor. Will shut actor down when
   * the block has been executed.
   * <p/>
   * NOTE: If used from within an Actor then has to be qualified with 'Actor.spawn' since
   * there is a method 'spawn[ActorType]' in the Actor trait already.
   * Example:
   * <pre>
   * import Actor.spawn
   *
   * spawn  {
   *   ... // do stuff
   * }
   * </pre>
   */
  def spawn(body: ⇒ Unit)(implicit dispatcher: MessageDispatcher = Dispatchers.defaultGlobalDispatcher): Unit = {
    case object Spawn
    actorOf(new Actor() {
      self.dispatcher = dispatcher
      def receive = {
        case Spawn ⇒ try { body } finally { self.stop() }
      }
    }).start() ! Spawn
  }

  /**
   * Implicitly converts the given Option[Any] to a AnyOptionAsTypedOption which offers the method <code>as[T]</code>
   * to convert an Option[Any] to an Option[T].
   */
  implicit def toAnyOptionAsTypedOption(anyOption: Option[Any]) = new AnyOptionAsTypedOption(anyOption)

  /**
   * Implicitly converts the given Future[_] to a AnyOptionAsTypedOption which offers the method <code>as[T]</code>
   * to convert an Option[Any] to an Option[T].
   * This means that the following code is equivalent:
   *   (actor !! "foo").as[Int] (Deprecated)
   *   and
   *   (actor !!! "foo").as[Int] (Recommended)
   */
  implicit def futureToAnyOptionAsTypedOption(anyFuture: Future[_]) = new AnyOptionAsTypedOption({
    try { anyFuture.await } catch { case t: FutureTimeoutException ⇒ }
    anyFuture.resultOrException
  })

  private[akka] def createActor(address: String, actorFactory: () ⇒ ActorRef): ActorRef = {
    Address.validate(address)
    registry.actorFor(address) match { // check if the actor for the address is already in the registry
      case Some(actorRef) ⇒ actorRef // it is -> return it
      case None ⇒ // it is not -> create it
        try {
          Deployer.deploymentFor(address) match {
            case Deploy(_, router, _, Local) ⇒ actorFactory() // create a local actor
            case deploy                      ⇒ newClusterActorRef(actorFactory, address, deploy)
          }
        } catch {
          case e: DeploymentException ⇒
            EventHandler.error(e, this, "Look up deployment for address [%s] falling back to local actor." format address)
            actorFactory() // if deployment fails, fall back to local actors
        }
    }
  }

  private[akka] def newLocalActorRef(clazz: Class[_ <: Actor], address: String): ActorRef = {
    new LocalActorRef(() ⇒ {
      import ReflectiveAccess.{ createInstance, noParams, noArgs }
      createInstance[Actor](clazz.asInstanceOf[Class[_]], noParams, noArgs) match {
        case Right(actor) ⇒ actor
        case Left(exception) ⇒
          val cause = exception match {
            case i: InvocationTargetException ⇒ i.getTargetException
            case _                            ⇒ exception
          }

          throw new ActorInitializationException(
            "Could not instantiate Actor of " + clazz +
              "\nMake sure Actor is NOT defined inside a class/trait," +
              "\nif so put it outside the class/trait, f.e. in a companion object," +
              "\nOR try to change: 'actorOf[MyActor]' to 'actorOf(new MyActor)'.", cause)
      }
    }, address, Transient)
  }

  private def newClusterActorRef(factory: () ⇒ ActorRef, address: String, deploy: Deploy): ActorRef = {
    deploy match {
      case Deploy(
        configAdress, router, serializerClassName,
        Clustered(
          home,
          replicas,
          replication)) ⇒

        ClusterModule.ensureEnabled()

        if (configAdress != address) throw new IllegalStateException(
          "Deployment config for [" + address + "] is wrong [" + deploy + "]")
        if (!Actor.remote.isRunning) throw new IllegalStateException(
          "Remote server is not running")

        val isHomeNode = DeploymentConfig.isHomeNode(home)
<<<<<<< HEAD
        val replicas = DeploymentConfig.replicaValueFor(replication)

        def serializerErrorDueTo(reason: String) =
          throw new akka.config.ConfigurationException(
            "Could not create Serializer object [" + serializerClassName +
              "] for serialization of actor [" + address +
              "] since " + reason)

        val serializer: Serializer =
          akka.serialization.Serialization.getSerializer(this.getClass).fold(x ⇒ serializerErrorDueTo(x.toString), s ⇒ s)

        /**
         * val serializer: Serializer = serializerClassName match {
         * case null | "" | Format.`defaultSerializerName` ⇒ Format.Default
         * case specialSerializer ⇒
         * ReflectiveAccess.getClassFor(specialSerializer) match {
         * case Right(clazz) ⇒
         * clazz.newInstance match {
         * case s: Serializer ⇒ s
         * case other         ⇒ serializerErrorDueTo("class must be of type [akka.serialization.Serializer]")
         * }
         * case Left(exception) ⇒
         * val cause = exception match {
         * case i: InvocationTargetException ⇒ i.getTargetException
         * case _                            ⇒ exception
         * }
         * serializerErrorDueTo(cause.toString)
         * }
         * }
         */
=======
        val nrOfReplicas = DeploymentConfig.replicaValueFor(replicas)
>>>>>>> ec9c2e10

        def storeActorAndGetClusterRef(replicationScheme: ReplicationScheme, serializer: Serializer): ActorRef = {
          // add actor to cluster registry (if not already added)
          if (!cluster.isClustered(address))
            cluster.store(factory().start(), nrOfReplicas, replicationScheme, false, serializer)

          // remote node (not home node), check out as ClusterActorRef
          cluster.ref(address, DeploymentConfig.routerTypeFor(router))
        }

        val serializer = serializerFor(address, serializerClassName)

        replication match {
          case _: Transient | Transient ⇒
            storeActorAndGetClusterRef(Transient, serializer)

          case replication: Replication ⇒
            if (isHomeNode) { // stateful actor's home node
              cluster
                .use(address, serializer)
                .getOrElse(throw new ConfigurationException(
                  "Could not check out actor [" + address + "] from cluster registry as a \"local\" actor"))
            } else {
              // FIXME later manage different 'storage' (data grid) as well
              storeActorAndGetClusterRef(replication, serializer)
            }
        }

      case invalid ⇒ throw new IllegalActorStateException(
        "Could not create actor with address [" + address +
          "], not bound to a valid deployment scheme [" + invalid + "]")
    }
  }

  // FIXME move serializerFor method to ...?
  def serializerFor(address: String, serializerClassName: String): Serializer = {
    def serializerErrorDueTo(reason: String) =
      throw new akka.config.ConfigurationException(
        "Could not create Serializer object [" + serializerClassName +
          "] for serialization of actor [" + address +
          "] since " + reason)

    val serializer: Serializer = serializerClassName match {
      case null | "" | Format.`defaultSerializerName` ⇒ Format.Default
      case specialSerializer ⇒
        ReflectiveAccess.getClassFor(specialSerializer) match {
          case Right(clazz) ⇒
            clazz.newInstance match {
              case s: Serializer ⇒ s
              case other         ⇒ serializerErrorDueTo("class must be of type [akka.serialization.Serializer]")
            }
          case Left(exception) ⇒
            val cause = exception match {
              case i: InvocationTargetException ⇒ i.getTargetException
              case _                            ⇒ exception
            }
            serializerErrorDueTo(cause.toString)
        }
    }
    serializer
  }
}

/**
 * Actor base trait that should be extended by or mixed to create an Actor with the semantics of the 'Actor Model':
 * <a href="http://en.wikipedia.org/wiki/Actor_model">http://en.wikipedia.org/wiki/Actor_model</a>
 * <p/>
 * An actor has a well-defined (non-cyclic) life-cycle.
 * <pre>
 * => NEW (newly created actor) - can't receive messages (yet)
 *     => STARTED (when 'start' is invoked) - can receive messages
 *         => SHUT DOWN (when 'exit' is invoked) - can't do anything
 * </pre>
 *
 * <p/>
 * The Actor's API is available in the 'self' member variable.
 *
 * <p/>
 * Here you find functions like:
 *   - !, !!, !!! and forward
 *   - link, unlink, startLink etc
 *   - start, stop
 *   - etc.
 *
 * <p/>
 * Here you also find fields like
 *   - dispatcher = ...
 *   - id = ...
 *   - lifeCycle = ...
 *   - faultHandler = ...
 *   - trapExit = ...
 *   - etc.
 *
 * <p/>
 * This means that to use them you have to prefix them with 'self', like this: <tt>self ! Message</tt>
 *
 * However, for convenience you can import these functions and fields like below, which will allow you do
 * drop the 'self' prefix:
 * <pre>
 * class MyActor extends Actor  {
 *   import self._
 *   id = ...
 *   dispatcher = ...
 *   ...
 * }
 * </pre>
 *
 * @author <a href="http://jonasboner.com">Jonas Bon&#233;r</a>
 */
trait Actor {

  /**
   * Type alias because traits cannot have companion objects.
   */
  type Receive = Actor.Receive

  /*
   * Some[ActorRef] representation of the 'self' ActorRef reference.
   * <p/>
   * Mainly for internal use, functions as the implicit sender references when invoking
   * the 'forward' function.
   */
  @transient
  implicit val someSelf: Some[ActorRef] = {
    val refStack = Actor.actorRefInCreation.get
    if (refStack.isEmpty) throw new ActorInitializationException(
      "\n\tYou can not create an instance of an " + getClass.getName + " explicitly using 'new MyActor'." +
        "\n\tYou have to use one of the factory methods in the 'Actor' object to create a new actor." +
        "\n\tEither use:" +
        "\n\t\t'val actor = Actor.actorOf[MyActor]', or" +
        "\n\t\t'val actor = Actor.actorOf(new MyActor(..))'")

    val ref = refStack.head

    if (ref eq null)
      throw new ActorInitializationException("Trying to create an instance of " + getClass.getName + " outside of a wrapping 'actorOf'")
    else {
      // Push a null marker so any subsequent calls to new Actor doesn't reuse this actor ref
      Actor.actorRefInCreation.set(refStack.push(null))
      Some(ref)
    }
  }

  /*
   * Option[ActorRef] representation of the 'self' ActorRef reference.
   * <p/>
   * Mainly for internal use, functions as the implicit sender references when invoking
   * one of the message send functions ('!', '!!' and '!!!').
   */
  implicit def optionSelf: Option[ActorRef] = someSelf

  /**
   * The 'self' field holds the ActorRef for this actor.
   * <p/>
   * Can be used to send messages to itself:
   * <pre>
   * self ! message
   * </pre>
   * Here you also find most of the Actor API.
   * <p/>
   * For example fields like:
   * <pre>
   * self.dispatcher = ...
   * self.trapExit = ...
   * self.faultHandler = ...
   * self.lifeCycle = ...
   * self.sender
   * </pre>
   * <p/>
   * Here you also find methods like:
   * <pre>
   * self.reply(..)
   * self.link(..)
   * self.unlink(..)
   * self.start(..)
   * self.stop(..)
   * </pre>
   */
  @transient
  val self: ScalaActorRef = someSelf.get

  /**
   * User overridable callback/setting.
   * <p/>
   * Partial function implementing the actor logic.
   * To be implemented by concrete actor class.
   * <p/>
   * Example code:
   * <pre>
   *   def receive = {
   *     case Ping =&gt;
   *       println("got a 'Ping' message")
   *       self.reply("pong")
   *
   *     case OneWay =&gt;
   *       println("got a 'OneWay' message")
   *
   *     case unknown =&gt;
   *       println("unknown message: " + unknown)
   * }
   * </pre>
   */
  protected def receive: Receive

  /**
   * User overridable callback.
   * <p/>
   * Is called when an Actor is started by invoking 'actor.start()'.
   */
  def preStart() {}

  /**
   * User overridable callback.
   * <p/>
   * Is called when 'actor.stop()' is invoked.
   */
  def postStop() {}

  /**
   * User overridable callback.
   * <p/>
   * Is called on a crashed Actor right BEFORE it is restarted to allow clean up of resources before Actor is terminated.
   */
  def preRestart(reason: Throwable) {}

  /**
   * User overridable callback.
   * <p/>
   * Is called right AFTER restart on the newly created Actor to allow reinitialization after an Actor crash.
   */
  def postRestart(reason: Throwable) {}

  /**
   * User overridable callback.
   * <p/>
   * Is called when a message isn't handled by the current behavior of the actor
   * by default it throws an UnhandledMessageException
   */
  def unhandled(msg: Any) {
    throw new UnhandledMessageException(msg, self)
  }

  /**
   * Changes the Actor's behavior to become the new 'Receive' (PartialFunction[Any, Unit]) handler.
   * Puts the behavior on top of the hotswap stack.
   * If "discardOld" is true, an unbecome will be issued prior to pushing the new behavior to the stack
   */
  def become(behavior: Receive, discardOld: Boolean = true) {
    if (discardOld) unbecome()
    self.hotswap = self.hotswap.push(behavior)
  }

  /**
   * Reverts the Actor behavior to the previous one in the hotswap stack.
   */
  def unbecome() {
    val h = self.hotswap
    if (h.nonEmpty) self.hotswap = h.pop
  }

  // =========================================
  // ==== INTERNAL IMPLEMENTATION DETAILS ====
  // =========================================

  private[akka] final def apply(msg: Any) = {
    if (msg.isInstanceOf[AnyRef] && (msg.asInstanceOf[AnyRef] eq null))
      throw new InvalidMessageException("Message from [" + self.sender + "] to [" + self.toString + "] is null")

    val behaviorStack = self.hotswap

    msg match {
      case l: AutoReceivedMessage ⇒ autoReceiveMessage(l)
      case msg if behaviorStack.nonEmpty && behaviorStack.head.isDefinedAt(msg) ⇒ behaviorStack.head.apply(msg)
      case msg if behaviorStack.isEmpty && processingBehavior.isDefinedAt(msg) ⇒ processingBehavior.apply(msg)
      case unknown ⇒ unhandled(unknown) //This is the only line that differs from processingbehavior
    }
  }

  private final def autoReceiveMessage(msg: AutoReceivedMessage) {
    msg match {
      case HotSwap(code, discardOld) ⇒ become(code(self), discardOld)
      case RevertHotSwap             ⇒ unbecome()
      case Exit(dead, reason)        ⇒ self.handleTrapExit(dead, reason)
      case Link(child)               ⇒ self.link(child)
      case Unlink(child)             ⇒ self.unlink(child)
      case UnlinkAndStop(child)      ⇒ self.unlink(child); child.stop()
      case Restart(reason)           ⇒ throw reason
      case Kill                      ⇒ throw new ActorKilledException("Kill")
      case PoisonPill ⇒
        val f = self.senderFuture()
        self.stop()
        if (f.isDefined) f.get.completeWithException(new ActorKilledException("PoisonPill"))
    }
  }

  private lazy val processingBehavior = receive //ProcessingBehavior is the original behavior
}

private[actor] class AnyOptionAsTypedOption(anyOption: Option[Any]) {

  /**
   * Convenience helper to cast the given Option of Any to an Option of the given type. Will throw a ClassCastException
   * if the actual type is not assignable from the given one.
   */
  def as[T]: Option[T] = narrow[T](anyOption)

  /**
   * Convenience helper to cast the given Option of Any to an Option of the given type. Will swallow a possible
   * ClassCastException and return None in that case.
   */
  def asSilently[T: Manifest]: Option[T] = narrowSilently[T](anyOption)
}<|MERGE_RESOLUTION|>--- conflicted
+++ resolved
@@ -395,7 +395,6 @@
           "Remote server is not running")
 
         val isHomeNode = DeploymentConfig.isHomeNode(home)
-<<<<<<< HEAD
         val replicas = DeploymentConfig.replicaValueFor(replication)
 
         def serializerErrorDueTo(reason: String) =
@@ -426,9 +425,6 @@
          * }
          * }
          */
-=======
-        val nrOfReplicas = DeploymentConfig.replicaValueFor(replicas)
->>>>>>> ec9c2e10
 
         def storeActorAndGetClusterRef(replicationScheme: ReplicationScheme, serializer: Serializer): ActorRef = {
           // add actor to cluster registry (if not already added)
@@ -462,35 +458,6 @@
           "], not bound to a valid deployment scheme [" + invalid + "]")
     }
   }
-
-  // FIXME move serializerFor method to ...?
-  def serializerFor(address: String, serializerClassName: String): Serializer = {
-    def serializerErrorDueTo(reason: String) =
-      throw new akka.config.ConfigurationException(
-        "Could not create Serializer object [" + serializerClassName +
-          "] for serialization of actor [" + address +
-          "] since " + reason)
-
-    val serializer: Serializer = serializerClassName match {
-      case null | "" | Format.`defaultSerializerName` ⇒ Format.Default
-      case specialSerializer ⇒
-        ReflectiveAccess.getClassFor(specialSerializer) match {
-          case Right(clazz) ⇒
-            clazz.newInstance match {
-              case s: Serializer ⇒ s
-              case other         ⇒ serializerErrorDueTo("class must be of type [akka.serialization.Serializer]")
-            }
-          case Left(exception) ⇒
-            val cause = exception match {
-              case i: InvocationTargetException ⇒ i.getTargetException
-              case _                            ⇒ exception
-            }
-            serializerErrorDueTo(cause.toString)
-        }
-    }
-    serializer
-  }
-}
 
 /**
  * Actor base trait that should be extended by or mixed to create an Actor with the semantics of the 'Actor Model':
