
/**
 *  Copyright (C) 2009-2011 Typesafe Inc. <http://www.typesafe.com>
 */

package akka.dispatch

import akka.AkkaException
import akka.event.Logging.Error
import akka.util.Timeout
import scala.Option
import akka.japi.{ Procedure, Function ⇒ JFunc, Option ⇒ JOption }

import scala.util.continuations._

import java.util.concurrent.TimeUnit.{ NANOSECONDS, MILLISECONDS }
import java.lang.{ Iterable ⇒ JIterable }
import java.util.{ LinkedList ⇒ JLinkedList }

import scala.annotation.tailrec
import scala.collection.mutable.Stack
import akka.util.{ Switch, Duration, BoxedType }
import java.util.concurrent.atomic.{ AtomicReferenceFieldUpdater, AtomicInteger, AtomicBoolean }
import akka.dispatch.Await.CanAwait
import java.util.concurrent._
import akka.actor.ActorSystem

object Await {
  sealed trait CanAwait

  trait Awaitable[+T] {
    /**
     * Should throw java.util.concurrent.TimeoutException if times out
     * This method should not be called directly.
     */
    def ready(atMost: Duration)(implicit permit: CanAwait): this.type

    /**
     * Throws exceptions if cannot produce a T within the specified time
     * This method should not be called directly.
     */
    def result(atMost: Duration)(implicit permit: CanAwait): T
  }

  private[this] implicit final val permit = new CanAwait {}

  def ready[T <: Awaitable[_]](awaitable: T, atMost: Duration): T = awaitable.ready(atMost)
  def result[T](awaitable: Awaitable[T], atMost: Duration): T = awaitable.result(atMost)
}

/**
 * Futures is the Java API for Futures and Promises
 */
object Futures {

  /**
   * Java API, equivalent to Future.apply
   */
  def future[T](body: Callable[T], executor: ExecutionContext): Future[T] = Future(body.call)(executor)

  /**
   * Java API, equivalent to Promise.apply
   */
  def promise[T](executor: ExecutionContext): Promise[T] = Promise[T]()(executor)

  /**
   * Java API, creates an already completed Promise with the specified exception
   */
  def failed[T](exception: Throwable, executor: ExecutionContext): Promise[T] = Promise.failed(exception)(executor)

  /**
   * Java API, Creates an already completed Promise with the specified result
   */
  def successful[T](result: T, executor: ExecutionContext): Promise[T] = Promise.successful(result)(executor)

  /**
   * Java API.
   * Returns a Future that will hold the optional result of the first Future with a result that matches the predicate
   */
  def find[T <: AnyRef](futures: JIterable[Future[T]], predicate: JFunc[T, java.lang.Boolean], executor: ExecutionContext): Future[JOption[T]] = {
    Future.find[T]((scala.collection.JavaConversions.iterableAsScalaIterable(futures)))(predicate.apply(_))(executor).map(JOption.fromScalaOption(_))
  }

  /**
   * Java API.
   * Returns a Future to the result of the first future in the list that is completed
   */
  def firstCompletedOf[T <: AnyRef](futures: JIterable[Future[T]], executor: ExecutionContext): Future[T] =
    Future.firstCompletedOf(scala.collection.JavaConversions.iterableAsScalaIterable(futures))(executor)

  /**
   * Java API
   * A non-blocking fold over the specified futures, with the start value of the given zero.
   * The fold is performed on the thread where the last future is completed,
   * the result will be the first failure of any of the futures, or any failure in the actual fold,
   * or the result of the fold.
   */
  def fold[T <: AnyRef, R <: AnyRef](zero: R, futures: JIterable[Future[T]], fun: akka.japi.Function2[R, T, R], executor: ExecutionContext): Future[R] =
    Future.fold(scala.collection.JavaConversions.iterableAsScalaIterable(futures))(zero)(fun.apply _)(executor)

  /**
   * Java API.
   * Initiates a fold over the supplied futures where the fold-zero is the result value of the Future that's completed first
   */
  def reduce[T <: AnyRef, R >: T](futures: JIterable[Future[T]], fun: akka.japi.Function2[R, T, T], executor: ExecutionContext): Future[R] =
    Future.reduce(scala.collection.JavaConversions.iterableAsScalaIterable(futures))(fun.apply _)(executor)

  /**
   * Java API.
   * Simple version of Future.traverse. Transforms a JIterable[Future[A]] into a Future[JIterable[A]].
   * Useful for reducing many Futures into a single Future.
   */
  def sequence[A](in: JIterable[Future[A]], executor: ExecutionContext): Future[JIterable[A]] = {
    implicit val d = executor
    scala.collection.JavaConversions.iterableAsScalaIterable(in).foldLeft(Future(new JLinkedList[A]()))((fr, fa) ⇒
      for (r ← fr; a ← fa) yield {
        r add a
        r
      })
  }

  /**
   * Java API.
   * Transforms a JIterable[A] into a Future[JIterable[B]] using the provided Function A ⇒ Future[B].
   * This is useful for performing a parallel map. For example, to apply a function to all items of a list
   * in parallel.
   */
  def traverse[A, B](in: JIterable[A], fn: JFunc[A, Future[B]], executor: ExecutionContext): Future[JIterable[B]] = {
    implicit val d = executor
    scala.collection.JavaConversions.iterableAsScalaIterable(in).foldLeft(Future(new JLinkedList[B]())) { (fr, a) ⇒
      val fb = fn(a)
      for (r ← fr; b ← fb) yield { r add b; r }
    }
  }
}

object Future {

  /**
   * This method constructs and returns a Future that will eventually hold the result of the execution of the supplied body
   * The execution is performed by the specified Dispatcher.
   */
  def apply[T](body: ⇒ T)(implicit executor: ExecutionContext): Future[T] = {
    val promise = Promise[T]()
    executor.execute(new Runnable {
      def run =
        promise complete {
          try {
            Right(body)
          } catch {
            // FIXME catching all and continue isn't good for OOME, ticket #1418
            case e ⇒ Left(e)
          }
        }
    })
    promise
  }

  import scala.collection.mutable.Builder
  import scala.collection.generic.CanBuildFrom

  /**
   * Simple version of Futures.traverse. Transforms a Traversable[Future[A]] into a Future[Traversable[A]].
   * Useful for reducing many Futures into a single Future.
   */
  def sequence[A, M[_] <: Traversable[_]](in: M[Future[A]])(implicit cbf: CanBuildFrom[M[Future[A]], A, M[A]], executor: ExecutionContext): Future[M[A]] =
    in.foldLeft(Promise.successful(cbf(in)): Future[Builder[A, M[A]]])((fr, fa) ⇒ for (r ← fr; a ← fa.asInstanceOf[Future[A]]) yield (r += a)).map(_.result)

  /**
   * Returns a Future to the result of the first future in the list that is completed
   */
  def firstCompletedOf[T](futures: Traversable[Future[T]])(implicit executor: ExecutionContext): Future[T] = {
    val futureResult = Promise[T]()

    val completeFirst: Either[Throwable, T] ⇒ Unit = futureResult complete _
    futures.foreach(_ onComplete completeFirst)

    futureResult
  }

  /**
   * Returns a Future that will hold the optional result of the first Future with a result that matches the predicate
   */
  def find[T](futures: Traversable[Future[T]])(predicate: T ⇒ Boolean)(implicit executor: ExecutionContext): Future[Option[T]] = {
    if (futures.isEmpty) Promise.successful[Option[T]](None)
    else {
      val result = Promise[Option[T]]()
      val ref = new AtomicInteger(futures.size)
      val search: Either[Throwable, T] ⇒ Unit = v ⇒ try {
        v match {
          case Right(r) ⇒ if (predicate(r)) result success Some(r)
          case _        ⇒
        }
      } finally {
        if (ref.decrementAndGet == 0)
          result success None
      }

      futures.foreach(_ onComplete search)

      result
    }
  }

  /**
   * A non-blocking fold over the specified futures, with the start value of the given zero.
   * The fold is performed on the thread where the last future is completed,
   * the result will be the first failure of any of the futures, or any failure in the actual fold,
   * or the result of the fold.
   * Example:
   * <pre>
   *   val result = Await.result(Future.fold(futures)(0)(_ + _), 5 seconds)
   * </pre>
   */
  def fold[T, R](futures: Traversable[Future[T]])(zero: R)(foldFun: (R, T) ⇒ R)(implicit executor: ExecutionContext): Future[R] = {
    if (futures.isEmpty) Promise.successful(zero)
    else sequence(futures).map(_.foldLeft(zero)(foldFun))
  }

  /**
   * Initiates a fold over the supplied futures where the fold-zero is the result value of the Future that's completed first
   * Example:
   * <pre>
   *   val result = Await.result(Futures.reduce(futures)(_ + _), 5 seconds)
   * </pre>
   */
  def reduce[T, R >: T](futures: Traversable[Future[T]])(op: (R, T) ⇒ T)(implicit executor: ExecutionContext): Future[R] = {
    if (futures.isEmpty) Promise[R].failure(new NoSuchElementException("reduce attempted on empty collection"))
    else sequence(futures).map(_ reduce op)
  }
  /**
   * Transforms a Traversable[A] into a Future[Traversable[B]] using the provided Function A ⇒ Future[B].
   * This is useful for performing a parallel map. For example, to apply a function to all items of a list
   * in parallel:
   * <pre>
   * val myFutureList = Future.traverse(myList)(x ⇒ Future(myFunc(x)))
   * </pre>
   */
  def traverse[A, B, M[_] <: Traversable[_]](in: M[A])(fn: A ⇒ Future[B])(implicit cbf: CanBuildFrom[M[A], B, M[B]], executor: ExecutionContext): Future[M[B]] =
    in.foldLeft(Promise.successful(cbf(in)): Future[Builder[B, M[B]]]) { (fr, a) ⇒
      val fb = fn(a.asInstanceOf[A])
      for (r ← fr; b ← fb) yield (r += b)
    }.map(_.result)

  /**
   * Captures a block that will be transformed into 'Continuation Passing Style' using Scala's Delimited
   * Continuations plugin.
   *
   * Within the block, the result of a Future may be accessed by calling Future.apply. At that point
   * execution is suspended with the rest of the block being stored in a continuation until the result
   * of the Future is available. If an Exception is thrown while processing, it will be contained
   * within the resulting Future.
   *
   * This allows working with Futures in an imperative style without blocking for each result.
   *
   * Completing a Future using 'Promise << Future' will also suspend execution until the
   * value of the other Future is available.
   *
   * The Delimited Continuations compiler plugin must be enabled in order to use this method.
   */
  def flow[A](body: ⇒ A @cps[Future[Any]])(implicit executor: ExecutionContext): Future[A] = {
    val future = Promise[A]
    dispatchTask({ () ⇒
      (reify(body) foreachFull (future success, future failure): Future[Any]) onFailure {
        case e: Exception ⇒ future failure e
      }
    }, true)
    future
  }

  /**
   * Assures that any Future tasks initiated in the current thread will be
   * executed asynchronously, including any tasks currently queued to be
   * executed in the current thread. This is needed if the current task may
   * block, causing delays in executing the remaining tasks which in some
   * cases may cause a deadlock.
   *
   * Note: Calling 'Await.result(future)' or 'Await.ready(future)' will automatically trigger this method.
   *
   * For example, in the following block of code the call to 'latch.open'
   * might not be executed until after the call to 'latch.await', causing
   * a deadlock. By adding 'Future.blocking()' the call to 'latch.open'
   * will instead be dispatched separately from the current block, allowing
   * it to be run in parallel:
   * <pre>
   * val latch = new StandardLatch
   * val future = Future() map { _ ⇒
   *   Future.blocking()
   *   val nested = Future()
   *   nested foreach (_ ⇒ latch.open)
   *   latch.await
   * }
   * </pre>
   */
  def blocking(implicit executor: ExecutionContext): Unit =
    _taskStack.get match {
      case Some(taskStack) if taskStack.nonEmpty ⇒
        val tasks = taskStack.elems
        taskStack.clear()
        _taskStack set None
        dispatchTask(() ⇒ _taskStack.get.get.elems = tasks, true)
      case Some(_) ⇒ _taskStack set None
      case _       ⇒ // already None
    }

  private val _taskStack = new ThreadLocal[Option[Stack[() ⇒ Unit]]]() {
    override def initialValue = None
  }

  /**
   * Internal API, do not call
   */
  private[akka] def dispatchTask(task: () ⇒ Unit, force: Boolean = false)(implicit executor: ExecutionContext): Unit =
    _taskStack.get match {
      case Some(taskStack) if !force ⇒ taskStack push task
      case _ ⇒ executor.execute(
        new Runnable {
          def run =
            try {
              val taskStack = Stack[() ⇒ Unit](task)
              _taskStack set Some(taskStack)
              while (taskStack.nonEmpty) {
                val next = taskStack.pop()
                try {
                  next.apply()
                } catch {
                  case e ⇒
                    // FIXME catching all and continue isn't good for OOME, ticket #1418
                    executor match {
                      case m: MessageDispatcher ⇒
                        m.prerequisites.eventStream.publish(Error(e, "Future.dispatchTask", e.getMessage))
                      case other ⇒
                        e.printStackTrace()
                    }
                }
              }
            } finally { _taskStack set None }
        })
    }
}

sealed trait Future[+T] extends japi.Future[T] with Await.Awaitable[T] {

  implicit def executor: ExecutionContext

  protected final def resolve[X](source: Either[Throwable, X]): Either[Throwable, X] = source match {
    case Left(t: scala.runtime.NonLocalReturnControl[_]) ⇒ Right(t.value.asInstanceOf[X])
    case Left(t: InterruptedException) ⇒ Left(new RuntimeException("Boxed InterruptedException", t))
    case _ ⇒ source
  }

  /**
   * For use only within a Future.flow block or another compatible Delimited Continuations reset block.
   *
   * Returns the result of this Future without blocking, by suspending execution and storing it as a
   * continuation until the result is available.
   */
  def apply(): T @cps[Future[Any]] = shift(this flatMap (_: T ⇒ Future[Any]))

  /**
   * Tests whether this Future has been completed.
   */
  final def isCompleted: Boolean = value.isDefined

  /**
   * The contained value of this Future. Before this Future is completed
   * the value will be None. After completion the value will be Some(Right(t))
   * if it contains a valid result, or Some(Left(error)) if it contains
   * an exception.
   */
  def value: Option[Either[Throwable, T]]

  /**
   * When this Future is completed, apply the provided function to the
   * Future. If the Future has already been completed, this will apply
   * immediately. Multiple
   * callbacks may be registered; there is no guarantee that they will be
   * executed in a particular order.
   */
  def onComplete(func: Either[Throwable, T] ⇒ Unit): this.type

  /**
   * When the future is completed with a valid result, apply the provided
   * PartialFunction to the result. See `onComplete` for more details.
   * <pre>
   *   future onSuccess {
   *     case Foo ⇒ target ! "foo"
   *     case Bar ⇒ target ! "bar"
   *   }
   * </pre>
   */
  final def onSuccess[U](pf: PartialFunction[T, U]): this.type = onComplete {
    case Right(r) if pf isDefinedAt r ⇒ pf(r)
    case _                            ⇒
  }

  /**
   * When the future is completed with an exception, apply the provided
   * PartialFunction to the exception. See `onComplete` for more details.
   * <pre>
   *   future onFailure {
   *     case NumberFormatException ⇒ target ! "wrong format"
   *   }
   * </pre>
   */
  final def onFailure[U](pf: PartialFunction[Throwable, U]): this.type = onComplete {
    case Left(ex) if pf isDefinedAt ex ⇒ pf(ex)
    case _                             ⇒
  }

  /**
   * Returns a failure projection of this Future
   * If `this` becomes completed with a failure, that failure will be the success of the returned Future
   * If `this` becomes completed with a result, then the returned future will fail with a NoSuchElementException
   */
  final def failed: Future[Throwable] = {
    val p = Promise[Throwable]()
    this.onComplete {
      case Left(t)  ⇒ p success t
      case Right(r) ⇒ p failure new NoSuchElementException("Future.failed not completed with a throwable. Instead completed with: " + r)
    }
    p
  }

  /**
   * Creates a Future that will be the result of the first completed Future of this and the Future that was passed into this.
   * This is semantically the same as: Future.firstCompletedOf(Seq(this, that))
   */
  //FIXME implement as The result of any of the Futures, or if oth failed, the first failure
  def orElse[A >: T](that: Future[A]): Future[A] = Future.firstCompletedOf(List(this, that)) //TODO Optimize

  /**
   * Creates a new Future that will handle any matching Throwable that this
   * Future might contain. If there is no match, or if this Future contains
   * a valid result then the new Future will contain the same.
   * Example:
   * <pre>
   * Future(6 / 0) recover { case e: ArithmeticException ⇒ 0 } // result: 0
   * Future(6 / 0) recover { case e: NotFoundException   ⇒ 0 } // result: exception
   * Future(6 / 2) recover { case e: ArithmeticException ⇒ 0 } // result: 3
   * </pre>
   */
  final def recover[A >: T](pf: PartialFunction[Throwable, A]): Future[A] = {
    val future = Promise[A]()
    onComplete {
      case Left(e) if pf isDefinedAt e ⇒ future.complete(try { Right(pf(e)) } catch { case x: Exception ⇒ Left(x) })
      case otherwise                   ⇒ future complete otherwise
    }
    future
  }

  /**
   * Creates a new Future by applying a function to the successful result of
   * this Future. If this Future is completed with an exception then the new
   * Future will also contain this exception.
   * Example:
   * <pre>
   * val future1 = for {
   *   a: Int    <- actor ? "Hello" // returns 5
   *   b: String <- actor ? a       // returns "10"
   *   c: String <- actor ? 7       // returns "14"
   * } yield b + "-" + c
   * </pre>
   */
  final def map[A](f: T ⇒ A): Future[A] = {
    val future = Promise[A]()
    onComplete {
      case l: Left[_, _] ⇒ future complete l.asInstanceOf[Either[Throwable, A]]
<<<<<<< HEAD
      case Right(res)    ⇒ future complete (try { Right(f(res)) } catch { case e: Exception ⇒ Left(e) })
=======
      case Right(res) ⇒
        future complete (try {
          Right(f(res))
        } catch {
          case e: Exception ⇒
            logError("Future.map", e)
            Left(e)
        })
>>>>>>> f76e0852
    }
    future
  }

  /**
   * Creates a new Future[A] which is completed with this Future's result if
   * that conforms to A's erased type or a ClassCastException otherwise.
   */
  final def mapTo[A](implicit m: Manifest[A]): Future[A] = {
    val fa = Promise[A]()
    onComplete {
      case l: Left[_, _] ⇒ fa complete l.asInstanceOf[Either[Throwable, A]]
      case Right(t) ⇒
        fa complete (try {
          Right(BoxedType(m.erasure).cast(t).asInstanceOf[A])
        } catch {
          case e: ClassCastException ⇒ Left(e)
        })
    }
    fa
  }

  /**
   * Creates a new Future by applying a function to the successful result of
   * this Future, and returns the result of the function as the new Future.
   * If this Future is completed with an exception then the new Future will
   * also contain this exception.
   * Example:
   * <pre>
   * val future1 = for {
   *   a: Int    <- actor ? "Hello" // returns 5
   *   b: String <- actor ? a       // returns "10"
   *   c: String <- actor ? 7       // returns "14"
   * } yield b + "-" + c
   * </pre>
   */
  final def flatMap[A](f: T ⇒ Future[A]): Future[A] = {
    val p = Promise[A]()

    onComplete {
      case l: Left[_, _] ⇒ p complete l.asInstanceOf[Either[Throwable, A]]
<<<<<<< HEAD
      case Right(r)      ⇒ try { p completeWith f(r) } catch { case e: Exception ⇒ p complete Left(e) }
=======
      case Right(r) ⇒
        try {
          p completeWith f(r)
        } catch {
          case e: Exception ⇒
            p complete Left(e)
            logError("Future.flatMap", e)
        }
>>>>>>> f76e0852
    }
    p
  }

  /**
   * Same as onSuccess { case r => f(r) } but is also used in for-comprehensions
   */
  final def foreach(f: T ⇒ Unit): Unit = onComplete {
    case Right(r) ⇒ f(r)
    case _        ⇒
  }

  /**
   * Used by for-comprehensions
   */
  final def withFilter(p: T ⇒ Boolean) = new FutureWithFilter[T](this, p)

  final class FutureWithFilter[+A](self: Future[A], p: A ⇒ Boolean) {
    def foreach(f: A ⇒ Unit): Unit = self filter p foreach f
    def map[B](f: A ⇒ B): Future[B] = self filter p map f
    def flatMap[B](f: A ⇒ Future[B]): Future[B] = self filter p flatMap f
    def withFilter(q: A ⇒ Boolean): FutureWithFilter[A] = new FutureWithFilter[A](self, x ⇒ p(x) && q(x))
  }

  /**
   * Returns a new Future that will hold the successful result of this Future if it matches
   * the given predicate, if it doesn't match, the resulting Future will be a failed Future
   * with a MatchError, of if this Future fails, that failure will be propagated to the returned Future
   */
  final def filter(pred: T ⇒ Boolean): Future[T] = {
    val p = Promise[T]()
    onComplete {
      case l: Left[_, _] ⇒ p complete l.asInstanceOf[Either[Throwable, T]]
      case r @ Right(res) ⇒ p complete (try {
        if (pred(res)) r else Left(new MatchError(res))
<<<<<<< HEAD
      } catch { case e: Exception ⇒ Left(e) })
=======
      } catch {
        case e: Exception ⇒
          logError("Future.filter", e)
          Left(e)
      })
>>>>>>> f76e0852
    }
    p
  }

  protected def logError(msg: String, problem: Throwable): Unit = {
    executor match {
      case m: MessageDispatcher ⇒ m.prerequisites.eventStream.publish(Error(problem, msg, problem.getMessage))
      case other                ⇒ problem.printStackTrace()
    }
  }
}

object Promise {
  /**
   * Creates a non-completed Promise
   *
   * Scala API
   */
  def apply[A]()(implicit executor: ExecutionContext): Promise[A] = new DefaultPromise[A]()

  /**
   * Creates an already completed Promise with the specified exception
   */
  def failed[T](exception: Throwable)(implicit executor: ExecutionContext): Promise[T] = new KeptPromise[T](Left(exception))

  /**
   * Creates an already completed Promise with the specified result
   */
  def successful[T](result: T)(implicit executor: ExecutionContext): Promise[T] = new KeptPromise[T](Right(result))
}

/**
 * Essentially this is the Promise (or write-side) of a Future (read-side).
 */
trait Promise[T] extends Future[T] {

  /**
   * Returns the Future associated with this Promise
   */
  def future: Future[T] = this

  /**
   * Completes this Promise with the specified result, if not already completed.
   * @return whether this call completed the Promise
   */
  def tryComplete(value: Either[Throwable, T]): Boolean

  /**
   * Completes this Promise with the specified result, if not already completed.
   * @return this
   */
  final def complete(value: Either[Throwable, T]): this.type = { tryComplete(value); this }

  /**
   * Completes this Promise with the specified result, if not already completed.
   * @return this
   */
  final def success(result: T): this.type = complete(Right(result))

  /**
   * Completes this Promise with the specified exception, if not already completed.
   * @return this
   */
  final def failure(exception: Throwable): this.type = complete(Left(exception))

  /**
   * Completes this Promise with the specified other Future, when that Future is completed,
   * unless this Promise has already been completed.
   * @return this.
   */
  final def completeWith(other: Future[T]): this.type = {
    other onComplete { complete(_) }
    this
  }

  final def <<(value: T): Future[T] @cps[Future[Any]] = shift { cont: (Future[T] ⇒ Future[Any]) ⇒ cont(complete(Right(value))) }

  final def <<(other: Future[T]): Future[T] @cps[Future[Any]] = shift { cont: (Future[T] ⇒ Future[Any]) ⇒
    val fr = Promise[Any]()
    val thisPromise = this
    thisPromise completeWith other onComplete { v ⇒
<<<<<<< HEAD
      try { fr completeWith cont(thisPromise) } catch { case e: Exception ⇒ fr failure e }
=======
      try {
        fr completeWith cont(thisPromise)
      } catch {
        case e: Exception ⇒
          logError("Promise.completeWith", e)
          fr failure e
      }
>>>>>>> f76e0852
    }
    fr
  }

  final def <<(stream: PromiseStreamOut[T]): Future[T] @cps[Future[Any]] = shift { cont: (Future[T] ⇒ Future[Any]) ⇒
    val fr = Promise[Any]()
    val f = stream.dequeue(this)
    f.onComplete { _ ⇒
<<<<<<< HEAD
      try { fr completeWith cont(f) } catch { case e: Exception ⇒ fr failure e }
=======
      try {
        fr completeWith cont(f)
      } catch {
        case e: Exception ⇒
          logError("Promise.completeWith", e)
          fr failure e
      }
>>>>>>> f76e0852
    }
    fr
  }
}

//Companion object to FState, just to provide a cheap, immutable default entry
private[dispatch] object DefaultPromise {
  def EmptyPending[T](): FState[T] = emptyPendingValue.asInstanceOf[FState[T]]

  /**
   * Represents the internal state of the DefaultCompletableFuture
   */

  sealed trait FState[+T] { def value: Option[Either[Throwable, T]] }
  case class Pending[T](listeners: List[Either[Throwable, T] ⇒ Unit] = Nil) extends FState[T] {
    def value: Option[Either[Throwable, T]] = None
  }
  case class Success[T](value: Option[Either[Throwable, T]] = None) extends FState[T] {
    def result: T = value.get.right.get
  }
  case class Failure[T](value: Option[Either[Throwable, T]] = None) extends FState[T] {
    def exception: Throwable = value.get.left.get
  }
  private val emptyPendingValue = Pending[Nothing](Nil)
}

/**
 * The default concrete Future implementation.
 */
class DefaultPromise[T](implicit val executor: ExecutionContext) extends AbstractPromise with Promise[T] {
  self ⇒

  import DefaultPromise.{ FState, Success, Failure, Pending }

  protected final def tryAwait(atMost: Duration): Boolean = {
    Future.blocking

    @tailrec
    def awaitUnsafe(waitTimeNanos: Long): Boolean = {
      if (value.isEmpty && waitTimeNanos > 0) {
        val ms = NANOSECONDS.toMillis(waitTimeNanos)
        val ns = (waitTimeNanos % 1000000l).toInt //As per object.wait spec
        val start = System.nanoTime()
        try { synchronized { if (value.isEmpty) wait(ms, ns) } } catch { case e: InterruptedException ⇒ }

        awaitUnsafe(waitTimeNanos - (System.nanoTime() - start))
      } else
        value.isDefined
    }
    awaitUnsafe(if (atMost.isFinite) atMost.toNanos else Long.MaxValue)
  }

  def ready(atMost: Duration)(implicit permit: CanAwait): this.type =
    if (value.isDefined || tryAwait(atMost)) this
    else throw new TimeoutException("Futures timed out after [" + atMost.toMillis + "] milliseconds")

  def result(atMost: Duration)(implicit permit: CanAwait): T =
    ready(atMost).value.get match {
      case Left(e)  ⇒ throw e
      case Right(r) ⇒ r
    }

  def value: Option[Either[Throwable, T]] = getState.value

  @inline
  private[this] final def updater = AbstractPromise.updater.asInstanceOf[AtomicReferenceFieldUpdater[AbstractPromise, FState[T]]]

  @inline
  protected final def updateState(oldState: FState[T], newState: FState[T]): Boolean = updater.compareAndSet(this, oldState, newState)

  @inline
  protected final def getState: FState[T] = updater.get(this)

  def tryComplete(value: Either[Throwable, T]): Boolean = {
    val callbacks: List[Either[Throwable, T] ⇒ Unit] = {
      try {
        @tailrec
        def tryComplete(v: Either[Throwable, T]): List[Either[Throwable, T] ⇒ Unit] = {
          getState match {
            case cur @ Pending(listeners) ⇒
              if (updateState(cur, if (v.isLeft) Failure(Some(v)) else Success(Some(v)))) listeners
              else tryComplete(v)
            case _ ⇒ null
          }
        }
        tryComplete(resolve(value))
      } finally {
        synchronized { notifyAll() } //Notify any evil blockers
      }
    }

    callbacks match {
      case null             ⇒ false
      case cs if cs.isEmpty ⇒ true
      case cs               ⇒ Future.dispatchTask(() ⇒ cs.foreach(f ⇒ notifyCompleted(f, value))); true
    }
  }

  def onComplete(func: Either[Throwable, T] ⇒ Unit): this.type = {
    @tailrec //Returns whether the future has already been completed or not
    def tryAddCallback(): Boolean = {
      val cur = getState
      cur match {
        case _: Success[_] | _: Failure[_] ⇒ true
        case p: Pending[_] ⇒
          val pt = p.asInstanceOf[Pending[T]]
          if (updateState(pt, pt.copy(listeners = func :: pt.listeners))) false else tryAddCallback()
      }
    }

    if (tryAddCallback()) {
      val result = value.get
      Future.dispatchTask(() ⇒ notifyCompleted(func, result))
    }

    this
  }

  private final def notifyCompleted(func: Either[Throwable, T] ⇒ Unit, result: Either[Throwable, T]) {
    try { func(result) } catch { case e ⇒ logError("Future onComplete-callback raised an exception", e) }
  }
}

/**
 * An already completed Future is seeded with it's result at creation, is useful for when you are participating in
 * a Future-composition but you already have a value to contribute.
 */
final class KeptPromise[T](suppliedValue: Either[Throwable, T])(implicit val executor: ExecutionContext) extends Promise[T] {
  val value = Some(resolve(suppliedValue))

  def tryComplete(value: Either[Throwable, T]): Boolean = true
  def onComplete(func: Either[Throwable, T] ⇒ Unit): this.type = {
    val completedAs = value.get
    Future dispatchTask (() ⇒ func(completedAs))
    this
  }

  def ready(atMost: Duration)(implicit permit: CanAwait): this.type = this
  def result(atMost: Duration)(implicit permit: CanAwait): T = value.get match {
    case Left(e)  ⇒ throw e
    case Right(r) ⇒ r
  }
}<|MERGE_RESOLUTION|>--- conflicted
+++ resolved
@@ -466,18 +466,14 @@
     val future = Promise[A]()
     onComplete {
       case l: Left[_, _] ⇒ future complete l.asInstanceOf[Either[Throwable, A]]
-<<<<<<< HEAD
-      case Right(res)    ⇒ future complete (try { Right(f(res)) } catch { case e: Exception ⇒ Left(e) })
-=======
       case Right(res) ⇒
         future complete (try {
           Right(f(res))
         } catch {
-          case e: Exception ⇒
+          case e ⇒
             logError("Future.map", e)
             Left(e)
         })
->>>>>>> f76e0852
     }
     future
   }
@@ -519,18 +515,14 @@
 
     onComplete {
       case l: Left[_, _] ⇒ p complete l.asInstanceOf[Either[Throwable, A]]
-<<<<<<< HEAD
-      case Right(r)      ⇒ try { p completeWith f(r) } catch { case e: Exception ⇒ p complete Left(e) }
-=======
       case Right(r) ⇒
         try {
           p completeWith f(r)
         } catch {
-          case e: Exception ⇒
+          case e ⇒
             p complete Left(e)
             logError("Future.flatMap", e)
         }
->>>>>>> f76e0852
     }
     p
   }
@@ -566,15 +558,11 @@
       case l: Left[_, _] ⇒ p complete l.asInstanceOf[Either[Throwable, T]]
       case r @ Right(res) ⇒ p complete (try {
         if (pred(res)) r else Left(new MatchError(res))
-<<<<<<< HEAD
-      } catch { case e: Exception ⇒ Left(e) })
-=======
       } catch {
-        case e: Exception ⇒
+        case e ⇒
           logError("Future.filter", e)
           Left(e)
       })
->>>>>>> f76e0852
     }
     p
   }
@@ -656,17 +644,13 @@
     val fr = Promise[Any]()
     val thisPromise = this
     thisPromise completeWith other onComplete { v ⇒
-<<<<<<< HEAD
-      try { fr completeWith cont(thisPromise) } catch { case e: Exception ⇒ fr failure e }
-=======
       try {
         fr completeWith cont(thisPromise)
       } catch {
-        case e: Exception ⇒
+        case e ⇒
           logError("Promise.completeWith", e)
           fr failure e
       }
->>>>>>> f76e0852
     }
     fr
   }
@@ -675,17 +659,13 @@
     val fr = Promise[Any]()
     val f = stream.dequeue(this)
     f.onComplete { _ ⇒
-<<<<<<< HEAD
-      try { fr completeWith cont(f) } catch { case e: Exception ⇒ fr failure e }
-=======
       try {
         fr completeWith cont(f)
       } catch {
-        case e: Exception ⇒
+        case e ⇒
           logError("Promise.completeWith", e)
           fr failure e
       }
->>>>>>> f76e0852
     }
     fr
   }
